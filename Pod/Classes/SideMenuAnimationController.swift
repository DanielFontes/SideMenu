//
//  SideMenuAnimationController.swift
//  SideMenu
//
//  Created by Jon Kent on 10/24/18.
//

import UIKit

internal protocol AnimationModel {
    /// The animation options when a menu is displayed. Ignored when displayed with a gesture.
    var animationOptions: UIView.AnimationOptions { get }
    /// Duration of the remaining animation when the menu is partially dismissed with gestures. Default is 0.35 seconds.
    var completeGestureDuration: Double { get }
    /// Duration of the animation when the menu is dismissed without gestures. Default is 0.35 seconds.
    var dismissDuration: Double { get }
    /// The animation initial spring velocity when a menu is displayed. Ignored when displayed with a gesture.
    var initialSpringVelocity: CGFloat { get }
    /// Duration of the animation when the menu is presented without gestures. Default is 0.35 seconds.
    var presentDuration: Double { get }
    /// The animation spring damping when a menu is displayed. Ignored when displayed with a gesture.
    var usingSpringWithDamping: CGFloat { get }
}

internal protocol SideMenuAnimationControllerDelegate: class {
    func sideMenuAnimationController(_ animationController: SideMenuAnimationController, didDismiss viewController: UIViewController)
    func sideMenuAnimationController(_ animationController: SideMenuAnimationController, didPresent viewController: UIViewController)
}

internal final class SideMenuAnimationController: NSObject, UIViewControllerAnimatedTransitioning {

    typealias Model = AnimationModel & PresentationModel

    private var config: Model
    private weak var containerView: UIView?
    private let leftSide: Bool
    private weak var originalSuperview: UIView?
<<<<<<< HEAD
    private var presentationController: SideMenuPresentationController?
    private unowned var presentedViewController: UIViewController?
    private unowned var presentingViewController: UIViewController?
=======
    private var presentationController: SideMenuPresentationController!
    private var presentedViewController: UIViewController?
    private var presentingViewController: UIViewController?
>>>>>>> 61d0aa47
    weak var delegate: SideMenuAnimationControllerDelegate?

    init(config: Model, leftSide: Bool, delegate: SideMenuAnimationControllerDelegate? = nil) {
        self.config = config
        self.leftSide = leftSide
        self.delegate = delegate
    }

    func animateTransition(using transitionContext: UIViewControllerContextTransitioning) {
        guard
            let presentedViewController = transitionContext.presentedViewController,
            let presentingViewController = transitionContext.presentingViewController
            else { return }

        if transitionContext.isPresenting {
            self.containerView = transitionContext.containerView
            self.presentedViewController = presentedViewController
            self.presentingViewController = presentingViewController
            self.presentationController = SideMenuPresentationController(
                config: config,
                leftSide: leftSide,
                presentedViewController: presentedViewController,
                presentingViewController: presentingViewController,
                containerView: transitionContext.containerView
            )
        }

        transition(using: transitionContext)
    }

    func transitionDuration(using transitionContext: UIViewControllerContextTransitioning?) -> TimeInterval {
        guard let transitionContext = transitionContext else { return 0 }
        return duration(presenting: transitionContext.isPresenting, interactive: transitionContext.isInteractive)
    }

    func animationEnded(_ transitionCompleted: Bool) {
        guard let presentedViewController = presentedViewController else { return }
        if presentedViewController.isHidden {
            delegate?.sideMenuAnimationController(self, didDismiss: presentedViewController)
        } else {
            delegate?.sideMenuAnimationController(self, didPresent: presentedViewController)
        }
    }

    func transition(presenting: Bool, animated: Bool = true, interactive: Bool = false, alongsideTransition: (() -> Void)? = nil, complete: Bool = true, completion: ((Bool) -> Void)? = nil) {
        prepare(presenting: presenting)
        transitionWillBegin(presenting: presenting)
        transition(
            presenting: presenting,
            animated: animated,
            interactive: interactive,
            animations: { [weak self] in
                guard let self = self else { return }
                self.transition(presenting: presenting)
                alongsideTransition?()
            }, completion: { [weak self] _ in
                guard let self = self else { return }
                if complete {
                    self.transitionDidEnd(presenting: presenting, completed: true)
                    self.finish(presenting: presenting, completed: true)
                }
                completion?(true)
        })
    }

    func layout() {
        presentationController?.containerViewWillLayoutSubviews()
    }
}

private extension SideMenuAnimationController {

    func duration(presenting: Bool, interactive: Bool) -> Double {
        if interactive { return config.completeGestureDuration }
        return presenting ? config.presentDuration : config.dismissDuration
    }

    func prepare(presenting: Bool) {
        guard
            presenting,
            let presentingVC = presentingViewController,
            let presentedVC = presentedViewController
            else { return }

        originalSuperview = presentingVC.view.superview
        containerView?.addSubview(presentingVC.view)
        containerView?.addSubview(presentedVC.view)
    }

    func transitionWillBegin(presenting: Bool) {
        // prevent any other menu gestures from firing
        containerView?.isUserInteractionEnabled = false
        if presenting {
            presentationController?.presentationTransitionWillBegin()
        } else {
            presentationController?.dismissalTransitionWillBegin()
        }
    }

    func transition(presenting: Bool) {
        if presenting {
            presentationController?.presentationTransition()
        } else {
            presentationController?.dismissalTransition()
        }
    }

    func transitionDidEnd(presenting: Bool, completed: Bool) {
        if presenting {
            presentationController?.presentationTransitionDidEnd(completed)
        } else {
            presentationController?.dismissalTransitionDidEnd(completed)
        }
        containerView?.isUserInteractionEnabled = true
    }

    func finish(presenting: Bool, completed: Bool) {
        guard
            presenting != completed,
            let presentingViewController = self.presentingViewController
            else { return }
        presentedViewController?.view.removeFromSuperview()
        originalSuperview?.addSubview(presentingViewController.view)
    }

    func transition(using transitionContext: UIViewControllerContextTransitioning) {
        prepare(presenting: transitionContext.isPresenting)
        transitionWillBegin(presenting: transitionContext.isPresenting)
        transition(
            presenting: transitionContext.isPresenting,
            animated: transitionContext.isAnimated,
            interactive: transitionContext.isInteractive,
            animations: { [weak self] in
                guard let self = self else { return }
                self.transition(presenting: transitionContext.isPresenting)
        }, completion: { [weak self] _ in
            guard let self = self else { return }
            let completed = !transitionContext.transitionWasCancelled
            self.transitionDidEnd(presenting: transitionContext.isPresenting, completed: completed)
            self.finish(presenting: transitionContext.isPresenting, completed: completed)

            // Called last. This causes the transition container to be removed and animationEnded() to be called.
            transitionContext.completeTransition(completed)
        })
    }

    func transition(presenting: Bool, animated: Bool = true, interactive: Bool = false, animations: @escaping (() -> Void) = {}, completion: @escaping ((Bool) -> Void) = { _ in }) {
        if !animated {
            animations()
            completion(true)
            return
        }

        let duration = self.duration(presenting: presenting, interactive: interactive)
        if interactive {
            // IMPORTANT: The non-interactive animation block will not complete if adapted for interactive. The below animation block must be used!
            UIView.animate(
                withDuration: duration,
                delay: duration, // HACK: If zero, the animation briefly flashes in iOS 11.
                options: .curveLinear,
                animations: animations,
                completion: completion
            )
            return
        }

        UIView.animate(
            withDuration: duration,
            delay: 0,
            usingSpringWithDamping: config.usingSpringWithDamping,
            initialSpringVelocity: config.initialSpringVelocity,
            options: config.animationOptions,
            animations: animations,
            completion: completion
        )
    }
}

private extension UIViewControllerContextTransitioning {

    var isPresenting: Bool {
        return viewController(forKey: .from)?.presentedViewController === viewController(forKey: .to)
    }

    var presentingViewController: UIViewController? {
        return viewController(forKey: isPresenting ? .from : .to)
    }

    var presentedViewController: UIViewController? {
        return viewController(forKey: isPresenting ? .to : .from)
    }
}<|MERGE_RESOLUTION|>--- conflicted
+++ resolved
@@ -35,15 +35,9 @@
     private weak var containerView: UIView?
     private let leftSide: Bool
     private weak var originalSuperview: UIView?
-<<<<<<< HEAD
-    private var presentationController: SideMenuPresentationController?
-    private unowned var presentedViewController: UIViewController?
-    private unowned var presentingViewController: UIViewController?
-=======
     private var presentationController: SideMenuPresentationController!
-    private var presentedViewController: UIViewController?
-    private var presentingViewController: UIViewController?
->>>>>>> 61d0aa47
+    private weak var presentedViewController: UIViewController?
+    private weak var presentingViewController: UIViewController?
     weak var delegate: SideMenuAnimationControllerDelegate?
 
     init(config: Model, leftSide: Bool, delegate: SideMenuAnimationControllerDelegate? = nil) {

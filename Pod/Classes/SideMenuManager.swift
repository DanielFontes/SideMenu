//
//  SideMenuManager.swift
//
//  Created by Jon Kent on 12/6/15.
//  Copyright © 2015 Jon Kent. All rights reserved.
//

/* Example usage:
     // Define the menus
     SideMenuManager.menuLeftNavigationController = storyboard!.instantiateViewController(withIdentifier: "LeftMenuNavigationController") as? UISideMenuNavigationController
     SideMenuManager.menuRightNavigationController = storyboard!.instantiateViewController(withIdentifier: "RightMenuNavigationController") as? UISideMenuNavigationController
     
     // Enable gestures. The left and/or right menus must be set up above for these to work.
     // Note that these continue to work on the Navigation Controller independent of the View Controller it displays!
     SideMenuManager.menuAddPanGestureToPresent(toView: self.navigationController!.navigationBar)
     SideMenuManager.menuAddScreenEdgePanGesturesToPresent(toView: self.navigationController!.view)
*/

@objcMembers
open class SideMenuManager: NSObject {
    
    @objc public enum MenuPushStyle: Int {
        case defaultBehavior,
        popWhenPossible,
        replace,
        preserve,
        preserveAndHideBackButton,
        subMenu
    }
    
    @objc public enum MenuPresentMode: Int {
        case menuSlideIn,
        viewSlideOut,
        viewSlideInOut,
        menuDissolveIn
    }
    
    // Bounds which has been allocated for the app on the whole device screen
    internal static var appScreenRect: CGRect {
        let appWindowRect = UIApplication.shared.keyWindow?.bounds ?? UIWindow().bounds
        return appWindowRect
    }

    /**
     The push style of the menu.
     
     There are six modes in MenuPushStyle:
     - defaultBehavior: The view controller is pushed onto the stack.
     - popWhenPossible: If a view controller already in the stack is of the same class as the pushed view controller, the stack is instead popped back to the existing view controller. This behavior can help users from getting lost in a deep navigation stack.
     - preserve: If a view controller already in the stack is of the same class as the pushed view controller, the existing view controller is pushed to the end of the stack. This behavior is similar to a UITabBarController.
     - preserveAndHideBackButton: Same as .preserve and back buttons are automatically hidden.
     - replace: Any existing view controllers are released from the stack and replaced with the pushed view controller. Back buttons are automatically hidden. This behavior is ideal if view controllers require a lot of memory or their state doesn't need to be preserved..
     - subMenu: Unlike all other behaviors that push using the menu's presentingViewController, this behavior pushes view controllers within the menu.  Use this behavior if you want to display a sub menu.
     */
    open var menuPushStyle: MenuPushStyle = .defaultBehavior

    /**
     The presentation mode of the menu.
     
     There are four modes in MenuPresentMode:
     - menuSlideIn: Menu slides in over of the existing view.
     - viewSlideOut: The existing view slides out to reveal the menu.
     - viewSlideInOut: The existing view slides out while the menu slides in.
     - menuDissolveIn: The menu dissolves in over the existing view controller.
     */
    open var menuPresentMode: MenuPresentMode = .viewSlideOut
    
    /// Prevents the same view controller (or a view controller of the same class) from being pushed more than once. Defaults to true.
    open var menuAllowPushOfSameClassTwice = true

    /**
     Width of the menu when presented on screen, showing the existing view controller in the remaining space. Default is 75% of the screen width or 240 points, whichever is smaller.
     
     Note that each menu's width can be overridden using the `menuWidth` property on any `UISideMenuNavigationController` instance.
     */
    open var menuWidth: CGFloat = min(round(min((appScreenRect.width), (appScreenRect.height)) * 0.75), 240)
    
    /// Duration of the animation when the menu is presented without gestures. Default is 0.35 seconds.
    open var menuAnimationPresentDuration: Double = 0.35
    
    /// Duration of the animation when the menu is dismissed without gestures. Default is 0.35 seconds.
    open var menuAnimationDismissDuration: Double = 0.35
    
    /// Duration of the remaining animation when the menu is partially dismissed with gestures. Default is 0.35 seconds.
    open var menuAnimationCompleteGestureDuration: Double = 0.35
    
    /// Amount to fade the existing view controller when the menu is presented. Default is 0 for no fade. Set to 1 to fade completely.
    open var menuAnimationFadeStrength: CGFloat = 0
    
    /// The amount to scale the existing view controller or the menu view controller depending on the `menuPresentMode`. Default is 1 for no scaling. Less than 1 will shrink, greater than 1 will grow.
    open var menuAnimationTransformScaleFactor: CGFloat = 1
    
    /// The background color behind menu animations. Depending on the animation settings this may not be visible. If `menuFadeStatusBar` is true, this color is used to fade it. Default is black.
    open var menuAnimationBackgroundColor: UIColor?
    
    /// The shadow opacity around the menu view controller or existing view controller depending on the `menuPresentMode`. Default is 0.5 for 50% opacity.
    open var menuShadowOpacity: Float = 0.5
    
    /// The shadow color around the menu view controller or existing view controller depending on the `menuPresentMode`. Default is black.
    open var menuShadowColor = UIColor.black
    
    /// The radius of the shadow around the menu view controller or existing view controller depending on the `menuPresentMode`. Default is 5.
    open var menuShadowRadius: CGFloat = 5
    
    /// Enable or disable interaction with the presenting view controller while the menu is displayed. Enabling may make it difficult to dismiss the menu or cause exceptions if the user tries to present and already presented menu. Default is false.
    open var menuPresentingViewControllerUserInteractionEnabled: Bool = false
    
    /// The strength of the parallax effect on the existing view controller. Does not apply to `menuPresentMode` when set to `ViewSlideOut`. Default is 0.
    open var menuParallaxStrength: Int = 0
    
    /// Draws the `menuAnimationBackgroundColor` behind the status bar. Default is true.
    open var menuFadeStatusBar = true
    
    #if swift(>=4.2)
    /// The animation options when a menu is displayed. Ignored when displayed with a gesture.
    open var menuAnimationOptions: UIView.AnimationOptions = .curveEaseInOut
    #else
    /// The animation options when a menu is displayed. Ignored when displayed with a gesture.
    open var menuAnimationOptions: UIViewAnimationOptions = .curveEaseInOut
<<<<<<< HEAD
	
	///	Animation curve of the remaining animation when the menu is partially dismissed with gestures. Default is .easeIn.
	open var menuAnimationCompletionCurve: UIViewAnimationCurve = .easeIn
=======
    #endif
>>>>>>> cc436ded
    
    /// The animation spring damping when a menu is displayed. Ignored when displayed with a gesture.
    open var menuAnimationUsingSpringWithDamping: CGFloat = 1
    
    /// The animation initial spring velocity when a menu is displayed. Ignored when displayed with a gesture.
    open var menuAnimationInitialSpringVelocity: CGFloat = 1
    
    /**
     Automatically dismisses the menu when another view is pushed from it.
     
     Note: to prevent the menu from dismissing when presenting, set modalPresentationStyle = .overFullScreen
     of the view controller being presented in storyboard or during its initalization.
     */
    open var menuDismissOnPush = true
    
    /// Forces menus to always animate when appearing or disappearing, regardless of a pushed view controller's animation.
    open var menuAlwaysAnimate = false
    
    #if swift(>=4.2)
    /// Default instance of SideMenuManager.
    public static let `default` = SideMenuManager()
    #else
    /// Default instance of SideMenuManager.
<<<<<<< HEAD
    public static let `default` = SideMenuManager()
=======
    open static let `default` = SideMenuManager()
    #endif
>>>>>>> cc436ded
    
    /// Default instance of SideMenuManager (objective-C).
    open class var defaultManager: SideMenuManager {
        get {
            return SideMenuManager.default
        }
    }
    
    internal var transition: SideMenuTransition!
    
    public override init() {
        super.init()
        transition = SideMenuTransition(sideMenuManager: self)
    }
    
    /**
     The blur effect style of the menu if the menu's root view controller is a UITableViewController or UICollectionViewController.
     
     - Note: If you want cells in a UITableViewController menu to show vibrancy, make them a subclass of UITableViewVibrantCell.
     */
    #if swift(>=4.2)
    open var menuBlurEffectStyle: UIBlurEffect.Style? {
        didSet {
            if oldValue != menuBlurEffectStyle {
                updateMenuBlurIfNecessary()
            }
        }
    }
    #else
    open var menuBlurEffectStyle: UIBlurEffectStyle? {
        didSet {
            if oldValue != menuBlurEffectStyle {
                updateMenuBlurIfNecessary()
            }
        }
    }
    #endif
    
    /// The left menu.
    open var menuLeftNavigationController: UISideMenuNavigationController? {
        willSet {
            guard menuLeftNavigationController != newValue, menuLeftNavigationController?.presentingViewController == nil else {
                return
            }
            menuLeftNavigationController?.locked = false
            removeMenuBlurForMenu(menuLeftNavigationController)
        }
        didSet {
            guard menuLeftNavigationController != oldValue else {
                return
            }
            guard oldValue?.presentingViewController == nil else {
                print("SideMenu Warning: menuLeftNavigationController cannot be modified while it's presented.")
                menuLeftNavigationController = oldValue
                return
            }
            
            setupNavigationController(menuLeftNavigationController, leftSide: true)
        }
    }
    
    /// The right menu.
    open var menuRightNavigationController: UISideMenuNavigationController? {
        willSet {
            guard menuRightNavigationController != newValue, menuRightNavigationController?.presentingViewController == nil else {
                return
            }
            removeMenuBlurForMenu(menuRightNavigationController)
        }
        didSet {
            guard menuRightNavigationController != oldValue else {
                return
            }
            guard oldValue?.presentingViewController == nil else {
                print("SideMenu Warning: menuRightNavigationController cannot be modified while it's presented.")
                menuRightNavigationController = oldValue
                return
            }
            setupNavigationController(menuRightNavigationController, leftSide: false)
        }
    }
    
    /// The left menu swipe to dismiss gesture.
    open weak var menuLeftSwipeToDismissGesture: UIPanGestureRecognizer? {
        didSet {
            oldValue?.view?.removeGestureRecognizer(oldValue!)
            setupGesture(gesture: menuLeftSwipeToDismissGesture)
        }
    }
    
    /// The right menu swipe to dismiss gesture.
    open weak var menuRightSwipeToDismissGesture: UIPanGestureRecognizer? {
        didSet {
            oldValue?.view?.removeGestureRecognizer(oldValue!)
            setupGesture(gesture: menuRightSwipeToDismissGesture)
        }
    }
    
    fileprivate func setupGesture(gesture: UIPanGestureRecognizer?) {
        guard let gesture = gesture else {
            return
        }
        
        gesture.addTarget(transition, action:#selector(SideMenuTransition.handleHideMenuPan(_:)))
    }
    
    fileprivate func setupNavigationController(_ forMenu: UISideMenuNavigationController?, leftSide: Bool) {
        guard let forMenu = forMenu else {
            return
        }
        
        forMenu.transitioningDelegate = transition
        forMenu.modalPresentationStyle = .overFullScreen
        forMenu.leftSide = leftSide
        
        if forMenu.sideMenuManager != self {
            #if !STFU_SIDEMENU
            if forMenu.sideMenuManager?.menuLeftNavigationController == forMenu {
                print("SideMenu Warning: \(String(describing: forMenu.self)) was already assigned to the menuLeftNavigationController of \(String(describing: forMenu.sideMenuManager!.self)). When using multiple SideMenuManagers you may want to use new instances of UISideMenuNavigationController instead of existing instances to avoid crashes if the menu is presented more than once.")
            } else if forMenu.sideMenuManager?.menuRightNavigationController == forMenu {
                print("SideMenu Warning: \(String(describing: forMenu.self)) was already assigned to the menuRightNavigationController of \(String(describing: forMenu.sideMenuManager!.self)). When using multiple SideMenuManagers you may want to use new instances of UISideMenuNavigationController instead of existing instances to avoid crashes if the menu is presented more than once.")
            }
            #endif
            forMenu.sideMenuManager = self
        }
        
        forMenu.locked = true
        
        if menuEnableSwipeGestures {
            let exitPanGesture = UIPanGestureRecognizer()
            exitPanGesture.cancelsTouchesInView = false
            forMenu.view.addGestureRecognizer(exitPanGesture)
            if leftSide {
                menuLeftSwipeToDismissGesture = exitPanGesture
            } else {
                menuRightSwipeToDismissGesture = exitPanGesture
            }
        }
        
        // Ensures minimal lag when revealing the menu for the first time using gestures by loading the view:
        let _ = forMenu.topViewController?.view
        
        updateMenuBlurIfNecessary()
    }
    
    /// Enable or disable gestures that would swipe to dismiss the menu. Default is true.
    open var menuEnableSwipeGestures: Bool = true {
        didSet {
            menuLeftSwipeToDismissGesture?.view?.removeGestureRecognizer(menuLeftSwipeToDismissGesture!)
            menuRightSwipeToDismissGesture?.view?.removeGestureRecognizer(menuRightSwipeToDismissGesture!)
            setupNavigationController(menuLeftNavigationController, leftSide: true)
            setupNavigationController(menuRightNavigationController, leftSide: false)
        }
    }
    
    fileprivate func updateMenuBlurIfNecessary() {
        if let menuLeftNavigationController = self.menuLeftNavigationController {
            setupMenuBlurForMenu(menuLeftNavigationController)
        }
        if let menuRightNavigationController = self.menuRightNavigationController {
            setupMenuBlurForMenu(menuRightNavigationController)
        }
    }
    
    fileprivate func setupMenuBlurForMenu(_ forMenu: UISideMenuNavigationController?) {
        removeMenuBlurForMenu(forMenu)
        
        #if swift(>=4.2)
        let uiReduceTransparencyEnabled = UIAccessibility.isReduceTransparencyEnabled
        #else
        let uiReduceTransparencyEnabled = UIAccessibilityIsReduceTransparencyEnabled()
        #endif
        
        guard let forMenu = forMenu,
            let menuBlurEffectStyle = menuBlurEffectStyle,
            let view = forMenu.topViewController?.view,
            !uiReduceTransparencyEnabled else {
                return
        }
        
        if forMenu.originalMenuBackgroundColor == nil {
            forMenu.originalMenuBackgroundColor = view.backgroundColor
        }
        
        let blurEffect = UIBlurEffect(style: menuBlurEffectStyle)
        let blurView = UIVisualEffectView(effect: blurEffect)
        view.backgroundColor = UIColor.clear
        if let tableViewController = forMenu.topViewController as? UITableViewController {
            tableViewController.tableView.backgroundView = blurView
            tableViewController.tableView.separatorEffect = UIVibrancyEffect(blurEffect: blurEffect)
            tableViewController.tableView.reloadData()
        } else {
            blurView.autoresizingMask = [.flexibleHeight, .flexibleWidth]
            blurView.frame = view.bounds
            view.insertSubview(blurView, at: 0)
        }
    }
    
    fileprivate func removeMenuBlurForMenu(_ forMenu: UISideMenuNavigationController?) {
        guard let forMenu = forMenu,
            let originalMenuBackgroundColor = forMenu.originalMenuBackgroundColor,
            let view = forMenu.topViewController?.view else {
                return
        }
        
        view.backgroundColor = originalMenuBackgroundColor
        forMenu.originalMenuBackgroundColor = nil
        
        if let tableViewController = forMenu.topViewController as? UITableViewController {
            tableViewController.tableView.backgroundView = nil
            tableViewController.tableView.separatorEffect = nil
            tableViewController.tableView.reloadData()
        } else if let blurView = view.subviews[0] as? UIVisualEffectView {
            blurView.removeFromSuperview()
        }
    }
    
    /**
     Adds screen edge gestures to a view to present a menu.
     
     - Parameter toView: The view to add gestures to.
     - Parameter forMenu: The menu (left or right) you want to add a gesture for. If unspecified, gestures will be added for both sides.
 
     - Returns: The array of screen edge gestures added to `toView`.
     */
    @discardableResult open func menuAddScreenEdgePanGesturesToPresent(toView: UIView, forMenu:UIRectEdge? = nil) -> [UIScreenEdgePanGestureRecognizer] {
        var array = [UIScreenEdgePanGestureRecognizer]()
        
        let newScreenEdgeGesture = { () -> UIScreenEdgePanGestureRecognizer in
            let screenEdgeGestureRecognizer = UIScreenEdgePanGestureRecognizer()
            screenEdgeGestureRecognizer.cancelsTouchesInView = true
            toView.addGestureRecognizer(screenEdgeGestureRecognizer)
            array.append(screenEdgeGestureRecognizer)
            return screenEdgeGestureRecognizer
        }
        
        if forMenu != .right {
            let leftScreenEdgeGestureRecognizer = newScreenEdgeGesture()
            leftScreenEdgeGestureRecognizer.addTarget(transition, action:#selector(SideMenuTransition.handlePresentMenuLeftScreenEdge(_:)))
            leftScreenEdgeGestureRecognizer.edges = .left
            
            #if !STFU_SIDEMENU
            if menuLeftNavigationController == nil {
                print("SideMenu Warning: menuAddScreenEdgePanGesturesToPresent was called before menuLeftNavigationController was set. The gesture will not work without a menu. Use menuAddScreenEdgePanGesturesToPresent(toView:forMenu:) to add gestures for only one menu.")
            }
            #endif
        }
        
        if forMenu != .left {
            let rightScreenEdgeGestureRecognizer = newScreenEdgeGesture()
            rightScreenEdgeGestureRecognizer.addTarget(transition, action:#selector(SideMenuTransition.handlePresentMenuRightScreenEdge(_:)))
            rightScreenEdgeGestureRecognizer.edges = .right
            
            #if !STFU_SIDEMENU
            if menuRightNavigationController == nil {
                print("SideMenu Warning: menuAddScreenEdgePanGesturesToPresent was called before menuRightNavigationController was set. The gesture will not work without a menu. Use menuAddScreenEdgePanGesturesToPresent(toView:forMenu:) to add gestures for only one menu.")
            }
            #endif
        }
        
        return array
    }
    
    /**
     Adds a pan edge gesture to a view to present menus.
     
     - Parameter toView: The view to add a pan gesture to.
     
     - Returns: The pan gesture added to `toView`.
     */
    @discardableResult open func menuAddPanGestureToPresent(toView: UIView) -> UIPanGestureRecognizer {
        let panGestureRecognizer = UIPanGestureRecognizer()
        panGestureRecognizer.addTarget(transition, action:#selector(SideMenuTransition.handlePresentMenuPan(_:)))
        toView.addGestureRecognizer(panGestureRecognizer)
        
        if menuLeftNavigationController ?? menuRightNavigationController == nil {
            print("SideMenu Warning: menuAddPanGestureToPresent called before menuLeftNavigationController or menuRightNavigationController have been defined. Gestures will not work without a menu.")
        }
        
        return panGestureRecognizer
    }
<<<<<<< HEAD
=======
}

// Deprecations, to be removed at a future date.
extension SideMenuManager {
    #if swift(>=4.2)
    @available(*, deprecated, renamed: "default.menuPushStyle", message: "SideMenuManager class methods deprecated.")
    public static var menuPushStyle: MenuPushStyle {
        get {
            return `default`.menuPushStyle
        }
        set {
            `default`.menuPushStyle = newValue
        }
    }
    @available(*, deprecated, renamed: "default.menuPresentMode", message: "SideMenuManager class methods deprecated.")
    public static var menuPresentMode: MenuPresentMode {
        get {
            return `default`.menuPresentMode
        }
        set {
            `default`.menuPresentMode = newValue
        }
    }
    @available(*, deprecated, renamed: "default.menuAllowPushOfSameClassTwice", message: "SideMenuManager class methods deprecated.")
    public static var menuAllowPushOfSameClassTwice: Bool {
        get {
            return `default`.menuAllowPushOfSameClassTwice
        }
        set {
            `default`.menuAllowPushOfSameClassTwice = newValue
        }
    }
    @available(*, deprecated, renamed: "default.menuWidth", message: "SideMenuManager class methods deprecated.")
    public static var menuWidth: CGFloat {
        get {
            return `default`.menuWidth
        }
        set {
            `default`.menuWidth = newValue
        }
    }
    @available(*, deprecated, renamed: "default.menuAnimationPresentDuration", message: "SideMenuManager class methods deprecated.")
    public static var menuAnimationPresentDuration: Double {
        get {
            return `default`.menuAnimationPresentDuration
        }
        set {
            `default`.menuAnimationPresentDuration = newValue
        }
    }
    @available(*, deprecated, renamed: "default.menuAnimationDismissDuration", message: "SideMenuManager class methods deprecated.")
    public static var menuAnimationDismissDuration: Double {
        get {
            return `default`.menuAnimationDismissDuration
        }
        set {
            `default`.menuAnimationDismissDuration = newValue
        }
    }
    @available(*, deprecated, renamed: "default.menuAnimationCompleteGestureDuration", message: "SideMenuManager class methods deprecated.")
    public static var menuAnimationCompleteGestureDuration: Double {
        get {
            return `default`.menuAnimationCompleteGestureDuration
        }
        set {
            `default`.menuAnimationCompleteGestureDuration = newValue
        }
    }
    @available(*, deprecated, renamed: "default.menuAnimationFadeStrength", message: "SideMenuManager class methods deprecated.")
    public static var menuAnimationFadeStrength: CGFloat {
        get {
            return `default`.menuAnimationFadeStrength
        }
        set {
            `default`.menuAnimationFadeStrength = newValue
        }
    }
    @available(*, deprecated, renamed: "default.menuAnimationTransformScaleFactor", message: "SideMenuManager class methods deprecated.")
    public static var menuAnimationTransformScaleFactor: CGFloat {
        get {
            return `default`.menuAnimationTransformScaleFactor
        }
        set {
            `default`.menuAnimationTransformScaleFactor = newValue
        }
    }
    @available(*, deprecated, renamed: "default.menuAnimationBackgroundColor", message: "SideMenuManager class methods deprecated.")
    public static var menuAnimationBackgroundColor: UIColor? {
        get {
            return `default`.menuAnimationBackgroundColor
        }
        set {
            `default`.menuAnimationBackgroundColor = newValue
        }
    }
    @available(*, deprecated, renamed: "default.menuShadowOpacity", message: "SideMenuManager class methods deprecated.")
    public static var menuShadowOpacity: Float {
        get {
            return `default`.menuShadowOpacity
        }
        set {
            `default`.menuShadowOpacity = newValue
        }
    }
    @available(*, deprecated, renamed: "default.menuShadowColor", message: "SideMenuManager class methods deprecated.")
    public static var menuShadowColor: UIColor {
        get {
            return `default`.menuShadowColor
        }
        set {
            `default`.menuShadowColor = newValue
        }
    }
    @available(*, deprecated, renamed: "default.menuShadowRadius", message: "SideMenuManager class methods deprecated.")
    public static var menuShadowRadius: CGFloat {
        get {
            return `default`.menuShadowRadius
        }
        set {
            `default`.menuShadowRadius = newValue
        }
    }
    @available(*, deprecated, renamed: "default.menuPresentingViewControllerUserInteractionEnabled", message: "SideMenuManager class methods deprecated.")
    public static var menuPresentingViewControllerUserInteractionEnabled: Bool {
        get {
            return `default`.menuPresentingViewControllerUserInteractionEnabled
        }
        set {
            `default`.menuPresentingViewControllerUserInteractionEnabled = newValue
        }
    }
    @available(*, deprecated, renamed: "default.menuParallaxStrength", message: "SideMenuManager class methods deprecated.")
    public static var menuParallaxStrength: Int {
        get {
            return `default`.menuParallaxStrength
        }
        set {
            `default`.menuParallaxStrength = newValue
        }
    }
    @available(*, deprecated, renamed: "default.menuFadeStatusBar", message: "SideMenuManager class methods deprecated.")
    public static var menuFadeStatusBar: Bool {
        get {
            return `default`.menuFadeStatusBar
        }
        set {
            `default`.menuFadeStatusBar = newValue
        }
    }
    @available(*, deprecated, renamed: "default.menuAnimationOptions", message: "SideMenuManager class methods deprecated.")
    public static var menuAnimationOptions: UIView.AnimationOptions {
        get {
            return `default`.menuAnimationOptions
        }
        set {
            `default`.menuAnimationOptions = newValue
        }
    }
    @available(*, deprecated, renamed: "default.menuAnimationUsingSpringWithDamping", message: "SideMenuManager class methods deprecated.")
    public static var menuAnimationUsingSpringWithDamping: CGFloat {
        get {
            return `default`.menuAnimationUsingSpringWithDamping
        }
        set {
            `default`.menuAnimationUsingSpringWithDamping = newValue
        }
    }
    @available(*, deprecated, renamed: "default.menuAnimationInitialSpringVelocity", message: "SideMenuManager class methods deprecated.")
    public static var menuAnimationInitialSpringVelocity: CGFloat {
        get {
            return `default`.menuAnimationInitialSpringVelocity
        }
        set {
            `default`.menuAnimationInitialSpringVelocity = newValue
        }
    }
    @available(*, deprecated, renamed: "default.menuDismissOnPush", message: "SideMenuManager class methods deprecated.")
    public static var menuDismissOnPush: Bool {
        get {
            return `default`.menuDismissOnPush
        }
        set {
            `default`.menuDismissOnPush = newValue
        }
    }
    /// -Warning: Deprecated. Use `menuPushStyle = .subMenu` instead.
    @available(*, deprecated, renamed: "menuPushStyle", message: "Use `menuPushStyle = .subMenu` instead.")
    public static var menuAllowSubmenus: Bool {
        get {
            return menuPushStyle == .subMenu
        }
        set {
            if newValue {
                menuPushStyle = .subMenu
            }
        }
    }
    /// -Warning: Deprecated. Use `menuPushStyle = .popWhenPossible` instead.
    @available(*, deprecated, renamed: "menuPushStyle", message: "Use `menuPushStyle = .popWhenPossible` instead.")
    public static var menuAllowPopIfPossible: Bool {
        get {
            return menuPushStyle == .popWhenPossible
        }
        set {
            if newValue {
                menuPushStyle = .popWhenPossible
            }
        }
    }
    /// -Warning: Deprecated. Use `menuPushStyle = .replace` instead.
    @available(*, deprecated, renamed: "menuPushStyle", message: "Use `menuPushStyle = .replace` instead.")
    public static var menuReplaceOnPush: Bool {
        get {
            return menuPushStyle == .replace
        }
        set {
            if newValue {
                menuPushStyle = .replace
            }
        }
    }
    @available(*, deprecated, renamed: "default.menuBlurEffectStyle", message: "SideMenuManager class methods deprecated.")
    public static var menuBlurEffectStyle: UIBlurEffect.Style? {
        get {
            return `default`.menuBlurEffectStyle
        }
        set {
            `default`.menuBlurEffectStyle = newValue
        }
    }
    @available(*, deprecated, renamed: "default.menuLeftNavigationController", message: "SideMenuManager class methods deprecated.")
    public static var menuLeftNavigationController: UISideMenuNavigationController? {
        get {
            return `default`.menuLeftNavigationController
        }
        set {
            `default`.menuLeftNavigationController = newValue
        }
    }
    @available(*, deprecated, renamed: "default.menuRightNavigationController", message: "SideMenuManager class methods deprecated.")
    public static var menuRightNavigationController: UISideMenuNavigationController? {
        get {
            return `default`.menuRightNavigationController
        }
        set {
            `default`.menuRightNavigationController = newValue
        }
    }
    @available(*, deprecated, renamed: "default.menuLeftSwipeToDismissGesture", message: "SideMenuManager class methods deprecated.")
    public static weak var menuLeftSwipeToDismissGesture: UIPanGestureRecognizer? {
        get {
            return `default`.menuLeftSwipeToDismissGesture
        }
        set {
            `default`.menuLeftSwipeToDismissGesture = newValue
        }
    }
    @available(*, deprecated, renamed: "default.menuRightSwipeToDismissGesture", message: "SideMenuManager class methods deprecated.")
    public static weak var menuRightSwipeToDismissGesture: UIPanGestureRecognizer? {
        get {
            return `default`.menuRightSwipeToDismissGesture
        }
        set {
            `default`.menuRightSwipeToDismissGesture = newValue
        }
    }
    @available(*, deprecated, renamed: "default.menuEnableSwipeGestures", message: "SideMenuManager class methods deprecated.")
    public static var menuEnableSwipeGestures: Bool {
        get {
            return `default`.menuEnableSwipeGestures
        }
        set {
            `default`.menuEnableSwipeGestures = newValue
        }
    }
    @available(*, deprecated, renamed: "default.menuAddScreenEdgePanGesturesToPresent", message: "SideMenuManager class methods deprecated.")
    @discardableResult open class func menuAddScreenEdgePanGesturesToPresent(toView: UIView, forMenu:UIRectEdge? = nil) -> [UIScreenEdgePanGestureRecognizer] {
        return `default`.menuAddScreenEdgePanGesturesToPresent(toView: toView, forMenu: forMenu)
    }
    @available(*, deprecated, renamed: "default.menuAddPanGestureToPresent", message: "SideMenuManager class methods deprecated.")
    @discardableResult open class func menuAddPanGestureToPresent(toView: UIView) -> UIPanGestureRecognizer {
        return `default`.menuAddPanGestureToPresent(toView: toView)
    }
    #else
    @available(*, deprecated, renamed: "default.menuPushStyle", message: "SideMenuManager class methods deprecated.")
    open static var menuPushStyle: MenuPushStyle {
        get {
            return `default`.menuPushStyle
        }
        set {
            `default`.menuPushStyle = newValue
        }
    }
    @available(*, deprecated, renamed: "default.menuPresentMode", message: "SideMenuManager class methods deprecated.")
    open static var menuPresentMode: MenuPresentMode {
        get {
            return `default`.menuPresentMode
        }
        set {
            `default`.menuPresentMode = newValue
        }
    }
    @available(*, deprecated, renamed: "default.menuAllowPushOfSameClassTwice", message: "SideMenuManager class methods deprecated.")
    open static var menuAllowPushOfSameClassTwice: Bool {
        get {
            return `default`.menuAllowPushOfSameClassTwice
        }
        set {
            `default`.menuAllowPushOfSameClassTwice = newValue
        }
    }
    @available(*, deprecated, renamed: "default.menuWidth", message: "SideMenuManager class methods deprecated.")
    open static var menuWidth: CGFloat {
        get {
            return `default`.menuWidth
        }
        set {
            `default`.menuWidth = newValue
        }
    }
    @available(*, deprecated, renamed: "default.menuAnimationPresentDuration", message: "SideMenuManager class methods deprecated.")
    open static var menuAnimationPresentDuration: Double {
        get {
            return `default`.menuAnimationPresentDuration
        }
        set {
            `default`.menuAnimationPresentDuration = newValue
        }
    }
    @available(*, deprecated, renamed: "default.menuAnimationDismissDuration", message: "SideMenuManager class methods deprecated.")
    open static var menuAnimationDismissDuration: Double {
        get {
            return `default`.menuAnimationDismissDuration
        }
        set {
            `default`.menuAnimationDismissDuration = newValue
        }
    }
    @available(*, deprecated, renamed: "default.menuAnimationCompleteGestureDuration", message: "SideMenuManager class methods deprecated.")
    open static var menuAnimationCompleteGestureDuration: Double {
        get {
            return `default`.menuAnimationCompleteGestureDuration
        }
        set {
            `default`.menuAnimationCompleteGestureDuration = newValue
        }
    }
    @available(*, deprecated, renamed: "default.menuAnimationFadeStrength", message: "SideMenuManager class methods deprecated.")
    open static var menuAnimationFadeStrength: CGFloat {
        get {
            return `default`.menuAnimationFadeStrength
        }
        set {
            `default`.menuAnimationFadeStrength = newValue
        }
    }
    @available(*, deprecated, renamed: "default.menuAnimationTransformScaleFactor", message: "SideMenuManager class methods deprecated.")
    open static var menuAnimationTransformScaleFactor: CGFloat {
        get {
            return `default`.menuAnimationTransformScaleFactor
        }
        set {
            `default`.menuAnimationTransformScaleFactor = newValue
        }
    }
    @available(*, deprecated, renamed: "default.menuAnimationBackgroundColor", message: "SideMenuManager class methods deprecated.")
    open static var menuAnimationBackgroundColor: UIColor? {
        get {
            return `default`.menuAnimationBackgroundColor
        }
        set {
            `default`.menuAnimationBackgroundColor = newValue
        }
    }
    @available(*, deprecated, renamed: "default.menuShadowOpacity", message: "SideMenuManager class methods deprecated.")
    open static var menuShadowOpacity: Float {
        get {
            return `default`.menuShadowOpacity
        }
        set {
            `default`.menuShadowOpacity = newValue
        }
    }
    @available(*, deprecated, renamed: "default.menuShadowColor", message: "SideMenuManager class methods deprecated.")
    open static var menuShadowColor: UIColor {
        get {
            return `default`.menuShadowColor
        }
        set {
            `default`.menuShadowColor = newValue
        }
    }
    @available(*, deprecated, renamed: "default.menuShadowRadius", message: "SideMenuManager class methods deprecated.")
    open static var menuShadowRadius: CGFloat {
        get {
            return `default`.menuShadowRadius
        }
        set {
            `default`.menuShadowRadius = newValue
        }
    }
    @available(*, deprecated, renamed: "default.menuPresentingViewControllerUserInteractionEnabled", message: "SideMenuManager class methods deprecated.")
    open static var menuPresentingViewControllerUserInteractionEnabled: Bool {
        get {
            return `default`.menuPresentingViewControllerUserInteractionEnabled
        }
        set {
            `default`.menuPresentingViewControllerUserInteractionEnabled = newValue
        }
    }
    @available(*, deprecated, renamed: "default.menuParallaxStrength", message: "SideMenuManager class methods deprecated.")
    open static var menuParallaxStrength: Int {
        get {
            return `default`.menuParallaxStrength
        }
        set {
            `default`.menuParallaxStrength = newValue
        }
    }
    @available(*, deprecated, renamed: "default.menuFadeStatusBar", message: "SideMenuManager class methods deprecated.")
    open static var menuFadeStatusBar: Bool {
        get {
            return `default`.menuFadeStatusBar
        }
        set {
            `default`.menuFadeStatusBar = newValue
        }
    }
    @available(*, deprecated, renamed: "default.menuAnimationOptions", message: "SideMenuManager class methods deprecated.")
    open static var menuAnimationOptions: UIViewAnimationOptions {
        get {
            return `default`.menuAnimationOptions
        }
        set {
            `default`.menuAnimationOptions = newValue
        }
    }
    @available(*, deprecated, renamed: "default.menuAnimationUsingSpringWithDamping", message: "SideMenuManager class methods deprecated.")
    open static var menuAnimationUsingSpringWithDamping: CGFloat {
        get {
            return `default`.menuAnimationUsingSpringWithDamping
        }
        set {
            `default`.menuAnimationUsingSpringWithDamping = newValue
        }
    }
    @available(*, deprecated, renamed: "default.menuAnimationInitialSpringVelocity", message: "SideMenuManager class methods deprecated.")
    open static var menuAnimationInitialSpringVelocity: CGFloat {
        get {
            return `default`.menuAnimationInitialSpringVelocity
        }
        set {
            `default`.menuAnimationInitialSpringVelocity = newValue
        }
    }
    @available(*, deprecated, renamed: "default.menuDismissOnPush", message: "SideMenuManager class methods deprecated.")
    open static var menuDismissOnPush: Bool {
        get {
            return `default`.menuDismissOnPush
        }
        set {
            `default`.menuDismissOnPush = newValue
        }
    }
    /// -Warning: Deprecated. Use `menuPushStyle = .subMenu` instead.
    @available(*, deprecated, renamed: "menuPushStyle", message: "Use `menuPushStyle = .subMenu` instead.")
    open static var menuAllowSubmenus: Bool {
        get {
            return menuPushStyle == .subMenu
        }
        set {
            if newValue {
                menuPushStyle = .subMenu
            }
        }
    }
    /// -Warning: Deprecated. Use `menuPushStyle = .popWhenPossible` instead.
    @available(*, deprecated, renamed: "menuPushStyle", message: "Use `menuPushStyle = .popWhenPossible` instead.")
    open static var menuAllowPopIfPossible: Bool {
        get {
            return menuPushStyle == .popWhenPossible
        }
        set {
            if newValue {
                menuPushStyle = .popWhenPossible
            }
        }
    }
    /// -Warning: Deprecated. Use `menuPushStyle = .replace` instead.
    @available(*, deprecated, renamed: "menuPushStyle", message: "Use `menuPushStyle = .replace` instead.")
    open static var menuReplaceOnPush: Bool {
        get {
            return menuPushStyle == .replace
        }
        set {
            if newValue {
                menuPushStyle = .replace
            }
        }
    }
    @available(*, deprecated, renamed: "default.menuBlurEffectStyle", message: "SideMenuManager class methods deprecated.")
    open static var menuBlurEffectStyle: UIBlurEffectStyle? {
        get {
            return `default`.menuBlurEffectStyle
        }
        set {
            `default`.menuBlurEffectStyle = newValue
        }
    }
    @available(*, deprecated, renamed: "default.menuLeftNavigationController", message: "SideMenuManager class methods deprecated.")
    open static var menuLeftNavigationController: UISideMenuNavigationController? {
        get {
            return `default`.menuLeftNavigationController
        }
        set {
            `default`.menuLeftNavigationController = newValue
        }
    }
    @available(*, deprecated, renamed: "default.menuRightNavigationController", message: "SideMenuManager class methods deprecated.")
    open static var menuRightNavigationController: UISideMenuNavigationController? {
        get {
            return `default`.menuRightNavigationController
        }
        set {
            `default`.menuRightNavigationController = newValue
        }
    }
    @available(*, deprecated, renamed: "default.menuLeftSwipeToDismissGesture", message: "SideMenuManager class methods deprecated.")
    open static weak var menuLeftSwipeToDismissGesture: UIPanGestureRecognizer? {
        get {
            return `default`.menuLeftSwipeToDismissGesture
        }
        set {
            `default`.menuLeftSwipeToDismissGesture = newValue
        }
    }
    @available(*, deprecated, renamed: "default.menuRightSwipeToDismissGesture", message: "SideMenuManager class methods deprecated.")
    open static weak var menuRightSwipeToDismissGesture: UIPanGestureRecognizer? {
        get {
            return `default`.menuRightSwipeToDismissGesture
        }
        set {
            `default`.menuRightSwipeToDismissGesture = newValue
        }
    }
    @available(*, deprecated, renamed: "default.menuEnableSwipeGestures", message: "SideMenuManager class methods deprecated.")
    open static var menuEnableSwipeGestures: Bool {
        get {
            return `default`.menuEnableSwipeGestures
        }
        set {
            `default`.menuEnableSwipeGestures = newValue
        }
    }
    @available(*, deprecated, renamed: "default.menuAddScreenEdgePanGesturesToPresent", message: "SideMenuManager class methods deprecated.")
    @discardableResult open class func menuAddScreenEdgePanGesturesToPresent(toView: UIView, forMenu:UIRectEdge? = nil) -> [UIScreenEdgePanGestureRecognizer] {
        return `default`.menuAddScreenEdgePanGesturesToPresent(toView: toView, forMenu: forMenu)
    }
    @available(*, deprecated, renamed: "default.menuAddPanGestureToPresent", message: "SideMenuManager class methods deprecated.")
    @discardableResult open class func menuAddPanGestureToPresent(toView: UIView) -> UIPanGestureRecognizer {
        return `default`.menuAddPanGestureToPresent(toView: toView)
    }
    #endif
>>>>>>> cc436ded
}<|MERGE_RESOLUTION|>--- conflicted
+++ resolved
@@ -111,19 +111,11 @@
     /// Draws the `menuAnimationBackgroundColor` behind the status bar. Default is true.
     open var menuFadeStatusBar = true
     
-    #if swift(>=4.2)
     /// The animation options when a menu is displayed. Ignored when displayed with a gesture.
     open var menuAnimationOptions: UIView.AnimationOptions = .curveEaseInOut
-    #else
-    /// The animation options when a menu is displayed. Ignored when displayed with a gesture.
-    open var menuAnimationOptions: UIViewAnimationOptions = .curveEaseInOut
-<<<<<<< HEAD
-	
+
 	///	Animation curve of the remaining animation when the menu is partially dismissed with gestures. Default is .easeIn.
 	open var menuAnimationCompletionCurve: UIViewAnimationCurve = .easeIn
-=======
-    #endif
->>>>>>> cc436ded
     
     /// The animation spring damping when a menu is displayed. Ignored when displayed with a gesture.
     open var menuAnimationUsingSpringWithDamping: CGFloat = 1
@@ -142,23 +134,12 @@
     /// Forces menus to always animate when appearing or disappearing, regardless of a pushed view controller's animation.
     open var menuAlwaysAnimate = false
     
-    #if swift(>=4.2)
     /// Default instance of SideMenuManager.
     public static let `default` = SideMenuManager()
-    #else
-    /// Default instance of SideMenuManager.
-<<<<<<< HEAD
-    public static let `default` = SideMenuManager()
-=======
-    open static let `default` = SideMenuManager()
-    #endif
->>>>>>> cc436ded
     
     /// Default instance of SideMenuManager (objective-C).
     open class var defaultManager: SideMenuManager {
-        get {
-            return SideMenuManager.default
-        }
+        return SideMenuManager.default
     }
     
     internal var transition: SideMenuTransition!
@@ -173,7 +154,6 @@
      
      - Note: If you want cells in a UITableViewController menu to show vibrancy, make them a subclass of UITableViewVibrantCell.
      */
-    #if swift(>=4.2)
     open var menuBlurEffectStyle: UIBlurEffect.Style? {
         didSet {
             if oldValue != menuBlurEffectStyle {
@@ -181,15 +161,6 @@
             }
         }
     }
-    #else
-    open var menuBlurEffectStyle: UIBlurEffectStyle? {
-        didSet {
-            if oldValue != menuBlurEffectStyle {
-                updateMenuBlurIfNecessary()
-            }
-        }
-    }
-    #endif
     
     /// The left menu.
     open var menuLeftNavigationController: UISideMenuNavigationController? {
@@ -320,16 +291,10 @@
     fileprivate func setupMenuBlurForMenu(_ forMenu: UISideMenuNavigationController?) {
         removeMenuBlurForMenu(forMenu)
         
-        #if swift(>=4.2)
-        let uiReduceTransparencyEnabled = UIAccessibility.isReduceTransparencyEnabled
-        #else
-        let uiReduceTransparencyEnabled = UIAccessibilityIsReduceTransparencyEnabled()
-        #endif
-        
         guard let forMenu = forMenu,
             let menuBlurEffectStyle = menuBlurEffectStyle,
             let view = forMenu.topViewController?.view,
-            !uiReduceTransparencyEnabled else {
+            !UIAccessibility.isReduceTransparencyEnabled else {
                 return
         }
         
@@ -434,570 +399,4 @@
         
         return panGestureRecognizer
     }
-<<<<<<< HEAD
-=======
-}
-
-// Deprecations, to be removed at a future date.
-extension SideMenuManager {
-    #if swift(>=4.2)
-    @available(*, deprecated, renamed: "default.menuPushStyle", message: "SideMenuManager class methods deprecated.")
-    public static var menuPushStyle: MenuPushStyle {
-        get {
-            return `default`.menuPushStyle
-        }
-        set {
-            `default`.menuPushStyle = newValue
-        }
-    }
-    @available(*, deprecated, renamed: "default.menuPresentMode", message: "SideMenuManager class methods deprecated.")
-    public static var menuPresentMode: MenuPresentMode {
-        get {
-            return `default`.menuPresentMode
-        }
-        set {
-            `default`.menuPresentMode = newValue
-        }
-    }
-    @available(*, deprecated, renamed: "default.menuAllowPushOfSameClassTwice", message: "SideMenuManager class methods deprecated.")
-    public static var menuAllowPushOfSameClassTwice: Bool {
-        get {
-            return `default`.menuAllowPushOfSameClassTwice
-        }
-        set {
-            `default`.menuAllowPushOfSameClassTwice = newValue
-        }
-    }
-    @available(*, deprecated, renamed: "default.menuWidth", message: "SideMenuManager class methods deprecated.")
-    public static var menuWidth: CGFloat {
-        get {
-            return `default`.menuWidth
-        }
-        set {
-            `default`.menuWidth = newValue
-        }
-    }
-    @available(*, deprecated, renamed: "default.menuAnimationPresentDuration", message: "SideMenuManager class methods deprecated.")
-    public static var menuAnimationPresentDuration: Double {
-        get {
-            return `default`.menuAnimationPresentDuration
-        }
-        set {
-            `default`.menuAnimationPresentDuration = newValue
-        }
-    }
-    @available(*, deprecated, renamed: "default.menuAnimationDismissDuration", message: "SideMenuManager class methods deprecated.")
-    public static var menuAnimationDismissDuration: Double {
-        get {
-            return `default`.menuAnimationDismissDuration
-        }
-        set {
-            `default`.menuAnimationDismissDuration = newValue
-        }
-    }
-    @available(*, deprecated, renamed: "default.menuAnimationCompleteGestureDuration", message: "SideMenuManager class methods deprecated.")
-    public static var menuAnimationCompleteGestureDuration: Double {
-        get {
-            return `default`.menuAnimationCompleteGestureDuration
-        }
-        set {
-            `default`.menuAnimationCompleteGestureDuration = newValue
-        }
-    }
-    @available(*, deprecated, renamed: "default.menuAnimationFadeStrength", message: "SideMenuManager class methods deprecated.")
-    public static var menuAnimationFadeStrength: CGFloat {
-        get {
-            return `default`.menuAnimationFadeStrength
-        }
-        set {
-            `default`.menuAnimationFadeStrength = newValue
-        }
-    }
-    @available(*, deprecated, renamed: "default.menuAnimationTransformScaleFactor", message: "SideMenuManager class methods deprecated.")
-    public static var menuAnimationTransformScaleFactor: CGFloat {
-        get {
-            return `default`.menuAnimationTransformScaleFactor
-        }
-        set {
-            `default`.menuAnimationTransformScaleFactor = newValue
-        }
-    }
-    @available(*, deprecated, renamed: "default.menuAnimationBackgroundColor", message: "SideMenuManager class methods deprecated.")
-    public static var menuAnimationBackgroundColor: UIColor? {
-        get {
-            return `default`.menuAnimationBackgroundColor
-        }
-        set {
-            `default`.menuAnimationBackgroundColor = newValue
-        }
-    }
-    @available(*, deprecated, renamed: "default.menuShadowOpacity", message: "SideMenuManager class methods deprecated.")
-    public static var menuShadowOpacity: Float {
-        get {
-            return `default`.menuShadowOpacity
-        }
-        set {
-            `default`.menuShadowOpacity = newValue
-        }
-    }
-    @available(*, deprecated, renamed: "default.menuShadowColor", message: "SideMenuManager class methods deprecated.")
-    public static var menuShadowColor: UIColor {
-        get {
-            return `default`.menuShadowColor
-        }
-        set {
-            `default`.menuShadowColor = newValue
-        }
-    }
-    @available(*, deprecated, renamed: "default.menuShadowRadius", message: "SideMenuManager class methods deprecated.")
-    public static var menuShadowRadius: CGFloat {
-        get {
-            return `default`.menuShadowRadius
-        }
-        set {
-            `default`.menuShadowRadius = newValue
-        }
-    }
-    @available(*, deprecated, renamed: "default.menuPresentingViewControllerUserInteractionEnabled", message: "SideMenuManager class methods deprecated.")
-    public static var menuPresentingViewControllerUserInteractionEnabled: Bool {
-        get {
-            return `default`.menuPresentingViewControllerUserInteractionEnabled
-        }
-        set {
-            `default`.menuPresentingViewControllerUserInteractionEnabled = newValue
-        }
-    }
-    @available(*, deprecated, renamed: "default.menuParallaxStrength", message: "SideMenuManager class methods deprecated.")
-    public static var menuParallaxStrength: Int {
-        get {
-            return `default`.menuParallaxStrength
-        }
-        set {
-            `default`.menuParallaxStrength = newValue
-        }
-    }
-    @available(*, deprecated, renamed: "default.menuFadeStatusBar", message: "SideMenuManager class methods deprecated.")
-    public static var menuFadeStatusBar: Bool {
-        get {
-            return `default`.menuFadeStatusBar
-        }
-        set {
-            `default`.menuFadeStatusBar = newValue
-        }
-    }
-    @available(*, deprecated, renamed: "default.menuAnimationOptions", message: "SideMenuManager class methods deprecated.")
-    public static var menuAnimationOptions: UIView.AnimationOptions {
-        get {
-            return `default`.menuAnimationOptions
-        }
-        set {
-            `default`.menuAnimationOptions = newValue
-        }
-    }
-    @available(*, deprecated, renamed: "default.menuAnimationUsingSpringWithDamping", message: "SideMenuManager class methods deprecated.")
-    public static var menuAnimationUsingSpringWithDamping: CGFloat {
-        get {
-            return `default`.menuAnimationUsingSpringWithDamping
-        }
-        set {
-            `default`.menuAnimationUsingSpringWithDamping = newValue
-        }
-    }
-    @available(*, deprecated, renamed: "default.menuAnimationInitialSpringVelocity", message: "SideMenuManager class methods deprecated.")
-    public static var menuAnimationInitialSpringVelocity: CGFloat {
-        get {
-            return `default`.menuAnimationInitialSpringVelocity
-        }
-        set {
-            `default`.menuAnimationInitialSpringVelocity = newValue
-        }
-    }
-    @available(*, deprecated, renamed: "default.menuDismissOnPush", message: "SideMenuManager class methods deprecated.")
-    public static var menuDismissOnPush: Bool {
-        get {
-            return `default`.menuDismissOnPush
-        }
-        set {
-            `default`.menuDismissOnPush = newValue
-        }
-    }
-    /// -Warning: Deprecated. Use `menuPushStyle = .subMenu` instead.
-    @available(*, deprecated, renamed: "menuPushStyle", message: "Use `menuPushStyle = .subMenu` instead.")
-    public static var menuAllowSubmenus: Bool {
-        get {
-            return menuPushStyle == .subMenu
-        }
-        set {
-            if newValue {
-                menuPushStyle = .subMenu
-            }
-        }
-    }
-    /// -Warning: Deprecated. Use `menuPushStyle = .popWhenPossible` instead.
-    @available(*, deprecated, renamed: "menuPushStyle", message: "Use `menuPushStyle = .popWhenPossible` instead.")
-    public static var menuAllowPopIfPossible: Bool {
-        get {
-            return menuPushStyle == .popWhenPossible
-        }
-        set {
-            if newValue {
-                menuPushStyle = .popWhenPossible
-            }
-        }
-    }
-    /// -Warning: Deprecated. Use `menuPushStyle = .replace` instead.
-    @available(*, deprecated, renamed: "menuPushStyle", message: "Use `menuPushStyle = .replace` instead.")
-    public static var menuReplaceOnPush: Bool {
-        get {
-            return menuPushStyle == .replace
-        }
-        set {
-            if newValue {
-                menuPushStyle = .replace
-            }
-        }
-    }
-    @available(*, deprecated, renamed: "default.menuBlurEffectStyle", message: "SideMenuManager class methods deprecated.")
-    public static var menuBlurEffectStyle: UIBlurEffect.Style? {
-        get {
-            return `default`.menuBlurEffectStyle
-        }
-        set {
-            `default`.menuBlurEffectStyle = newValue
-        }
-    }
-    @available(*, deprecated, renamed: "default.menuLeftNavigationController", message: "SideMenuManager class methods deprecated.")
-    public static var menuLeftNavigationController: UISideMenuNavigationController? {
-        get {
-            return `default`.menuLeftNavigationController
-        }
-        set {
-            `default`.menuLeftNavigationController = newValue
-        }
-    }
-    @available(*, deprecated, renamed: "default.menuRightNavigationController", message: "SideMenuManager class methods deprecated.")
-    public static var menuRightNavigationController: UISideMenuNavigationController? {
-        get {
-            return `default`.menuRightNavigationController
-        }
-        set {
-            `default`.menuRightNavigationController = newValue
-        }
-    }
-    @available(*, deprecated, renamed: "default.menuLeftSwipeToDismissGesture", message: "SideMenuManager class methods deprecated.")
-    public static weak var menuLeftSwipeToDismissGesture: UIPanGestureRecognizer? {
-        get {
-            return `default`.menuLeftSwipeToDismissGesture
-        }
-        set {
-            `default`.menuLeftSwipeToDismissGesture = newValue
-        }
-    }
-    @available(*, deprecated, renamed: "default.menuRightSwipeToDismissGesture", message: "SideMenuManager class methods deprecated.")
-    public static weak var menuRightSwipeToDismissGesture: UIPanGestureRecognizer? {
-        get {
-            return `default`.menuRightSwipeToDismissGesture
-        }
-        set {
-            `default`.menuRightSwipeToDismissGesture = newValue
-        }
-    }
-    @available(*, deprecated, renamed: "default.menuEnableSwipeGestures", message: "SideMenuManager class methods deprecated.")
-    public static var menuEnableSwipeGestures: Bool {
-        get {
-            return `default`.menuEnableSwipeGestures
-        }
-        set {
-            `default`.menuEnableSwipeGestures = newValue
-        }
-    }
-    @available(*, deprecated, renamed: "default.menuAddScreenEdgePanGesturesToPresent", message: "SideMenuManager class methods deprecated.")
-    @discardableResult open class func menuAddScreenEdgePanGesturesToPresent(toView: UIView, forMenu:UIRectEdge? = nil) -> [UIScreenEdgePanGestureRecognizer] {
-        return `default`.menuAddScreenEdgePanGesturesToPresent(toView: toView, forMenu: forMenu)
-    }
-    @available(*, deprecated, renamed: "default.menuAddPanGestureToPresent", message: "SideMenuManager class methods deprecated.")
-    @discardableResult open class func menuAddPanGestureToPresent(toView: UIView) -> UIPanGestureRecognizer {
-        return `default`.menuAddPanGestureToPresent(toView: toView)
-    }
-    #else
-    @available(*, deprecated, renamed: "default.menuPushStyle", message: "SideMenuManager class methods deprecated.")
-    open static var menuPushStyle: MenuPushStyle {
-        get {
-            return `default`.menuPushStyle
-        }
-        set {
-            `default`.menuPushStyle = newValue
-        }
-    }
-    @available(*, deprecated, renamed: "default.menuPresentMode", message: "SideMenuManager class methods deprecated.")
-    open static var menuPresentMode: MenuPresentMode {
-        get {
-            return `default`.menuPresentMode
-        }
-        set {
-            `default`.menuPresentMode = newValue
-        }
-    }
-    @available(*, deprecated, renamed: "default.menuAllowPushOfSameClassTwice", message: "SideMenuManager class methods deprecated.")
-    open static var menuAllowPushOfSameClassTwice: Bool {
-        get {
-            return `default`.menuAllowPushOfSameClassTwice
-        }
-        set {
-            `default`.menuAllowPushOfSameClassTwice = newValue
-        }
-    }
-    @available(*, deprecated, renamed: "default.menuWidth", message: "SideMenuManager class methods deprecated.")
-    open static var menuWidth: CGFloat {
-        get {
-            return `default`.menuWidth
-        }
-        set {
-            `default`.menuWidth = newValue
-        }
-    }
-    @available(*, deprecated, renamed: "default.menuAnimationPresentDuration", message: "SideMenuManager class methods deprecated.")
-    open static var menuAnimationPresentDuration: Double {
-        get {
-            return `default`.menuAnimationPresentDuration
-        }
-        set {
-            `default`.menuAnimationPresentDuration = newValue
-        }
-    }
-    @available(*, deprecated, renamed: "default.menuAnimationDismissDuration", message: "SideMenuManager class methods deprecated.")
-    open static var menuAnimationDismissDuration: Double {
-        get {
-            return `default`.menuAnimationDismissDuration
-        }
-        set {
-            `default`.menuAnimationDismissDuration = newValue
-        }
-    }
-    @available(*, deprecated, renamed: "default.menuAnimationCompleteGestureDuration", message: "SideMenuManager class methods deprecated.")
-    open static var menuAnimationCompleteGestureDuration: Double {
-        get {
-            return `default`.menuAnimationCompleteGestureDuration
-        }
-        set {
-            `default`.menuAnimationCompleteGestureDuration = newValue
-        }
-    }
-    @available(*, deprecated, renamed: "default.menuAnimationFadeStrength", message: "SideMenuManager class methods deprecated.")
-    open static var menuAnimationFadeStrength: CGFloat {
-        get {
-            return `default`.menuAnimationFadeStrength
-        }
-        set {
-            `default`.menuAnimationFadeStrength = newValue
-        }
-    }
-    @available(*, deprecated, renamed: "default.menuAnimationTransformScaleFactor", message: "SideMenuManager class methods deprecated.")
-    open static var menuAnimationTransformScaleFactor: CGFloat {
-        get {
-            return `default`.menuAnimationTransformScaleFactor
-        }
-        set {
-            `default`.menuAnimationTransformScaleFactor = newValue
-        }
-    }
-    @available(*, deprecated, renamed: "default.menuAnimationBackgroundColor", message: "SideMenuManager class methods deprecated.")
-    open static var menuAnimationBackgroundColor: UIColor? {
-        get {
-            return `default`.menuAnimationBackgroundColor
-        }
-        set {
-            `default`.menuAnimationBackgroundColor = newValue
-        }
-    }
-    @available(*, deprecated, renamed: "default.menuShadowOpacity", message: "SideMenuManager class methods deprecated.")
-    open static var menuShadowOpacity: Float {
-        get {
-            return `default`.menuShadowOpacity
-        }
-        set {
-            `default`.menuShadowOpacity = newValue
-        }
-    }
-    @available(*, deprecated, renamed: "default.menuShadowColor", message: "SideMenuManager class methods deprecated.")
-    open static var menuShadowColor: UIColor {
-        get {
-            return `default`.menuShadowColor
-        }
-        set {
-            `default`.menuShadowColor = newValue
-        }
-    }
-    @available(*, deprecated, renamed: "default.menuShadowRadius", message: "SideMenuManager class methods deprecated.")
-    open static var menuShadowRadius: CGFloat {
-        get {
-            return `default`.menuShadowRadius
-        }
-        set {
-            `default`.menuShadowRadius = newValue
-        }
-    }
-    @available(*, deprecated, renamed: "default.menuPresentingViewControllerUserInteractionEnabled", message: "SideMenuManager class methods deprecated.")
-    open static var menuPresentingViewControllerUserInteractionEnabled: Bool {
-        get {
-            return `default`.menuPresentingViewControllerUserInteractionEnabled
-        }
-        set {
-            `default`.menuPresentingViewControllerUserInteractionEnabled = newValue
-        }
-    }
-    @available(*, deprecated, renamed: "default.menuParallaxStrength", message: "SideMenuManager class methods deprecated.")
-    open static var menuParallaxStrength: Int {
-        get {
-            return `default`.menuParallaxStrength
-        }
-        set {
-            `default`.menuParallaxStrength = newValue
-        }
-    }
-    @available(*, deprecated, renamed: "default.menuFadeStatusBar", message: "SideMenuManager class methods deprecated.")
-    open static var menuFadeStatusBar: Bool {
-        get {
-            return `default`.menuFadeStatusBar
-        }
-        set {
-            `default`.menuFadeStatusBar = newValue
-        }
-    }
-    @available(*, deprecated, renamed: "default.menuAnimationOptions", message: "SideMenuManager class methods deprecated.")
-    open static var menuAnimationOptions: UIViewAnimationOptions {
-        get {
-            return `default`.menuAnimationOptions
-        }
-        set {
-            `default`.menuAnimationOptions = newValue
-        }
-    }
-    @available(*, deprecated, renamed: "default.menuAnimationUsingSpringWithDamping", message: "SideMenuManager class methods deprecated.")
-    open static var menuAnimationUsingSpringWithDamping: CGFloat {
-        get {
-            return `default`.menuAnimationUsingSpringWithDamping
-        }
-        set {
-            `default`.menuAnimationUsingSpringWithDamping = newValue
-        }
-    }
-    @available(*, deprecated, renamed: "default.menuAnimationInitialSpringVelocity", message: "SideMenuManager class methods deprecated.")
-    open static var menuAnimationInitialSpringVelocity: CGFloat {
-        get {
-            return `default`.menuAnimationInitialSpringVelocity
-        }
-        set {
-            `default`.menuAnimationInitialSpringVelocity = newValue
-        }
-    }
-    @available(*, deprecated, renamed: "default.menuDismissOnPush", message: "SideMenuManager class methods deprecated.")
-    open static var menuDismissOnPush: Bool {
-        get {
-            return `default`.menuDismissOnPush
-        }
-        set {
-            `default`.menuDismissOnPush = newValue
-        }
-    }
-    /// -Warning: Deprecated. Use `menuPushStyle = .subMenu` instead.
-    @available(*, deprecated, renamed: "menuPushStyle", message: "Use `menuPushStyle = .subMenu` instead.")
-    open static var menuAllowSubmenus: Bool {
-        get {
-            return menuPushStyle == .subMenu
-        }
-        set {
-            if newValue {
-                menuPushStyle = .subMenu
-            }
-        }
-    }
-    /// -Warning: Deprecated. Use `menuPushStyle = .popWhenPossible` instead.
-    @available(*, deprecated, renamed: "menuPushStyle", message: "Use `menuPushStyle = .popWhenPossible` instead.")
-    open static var menuAllowPopIfPossible: Bool {
-        get {
-            return menuPushStyle == .popWhenPossible
-        }
-        set {
-            if newValue {
-                menuPushStyle = .popWhenPossible
-            }
-        }
-    }
-    /// -Warning: Deprecated. Use `menuPushStyle = .replace` instead.
-    @available(*, deprecated, renamed: "menuPushStyle", message: "Use `menuPushStyle = .replace` instead.")
-    open static var menuReplaceOnPush: Bool {
-        get {
-            return menuPushStyle == .replace
-        }
-        set {
-            if newValue {
-                menuPushStyle = .replace
-            }
-        }
-    }
-    @available(*, deprecated, renamed: "default.menuBlurEffectStyle", message: "SideMenuManager class methods deprecated.")
-    open static var menuBlurEffectStyle: UIBlurEffectStyle? {
-        get {
-            return `default`.menuBlurEffectStyle
-        }
-        set {
-            `default`.menuBlurEffectStyle = newValue
-        }
-    }
-    @available(*, deprecated, renamed: "default.menuLeftNavigationController", message: "SideMenuManager class methods deprecated.")
-    open static var menuLeftNavigationController: UISideMenuNavigationController? {
-        get {
-            return `default`.menuLeftNavigationController
-        }
-        set {
-            `default`.menuLeftNavigationController = newValue
-        }
-    }
-    @available(*, deprecated, renamed: "default.menuRightNavigationController", message: "SideMenuManager class methods deprecated.")
-    open static var menuRightNavigationController: UISideMenuNavigationController? {
-        get {
-            return `default`.menuRightNavigationController
-        }
-        set {
-            `default`.menuRightNavigationController = newValue
-        }
-    }
-    @available(*, deprecated, renamed: "default.menuLeftSwipeToDismissGesture", message: "SideMenuManager class methods deprecated.")
-    open static weak var menuLeftSwipeToDismissGesture: UIPanGestureRecognizer? {
-        get {
-            return `default`.menuLeftSwipeToDismissGesture
-        }
-        set {
-            `default`.menuLeftSwipeToDismissGesture = newValue
-        }
-    }
-    @available(*, deprecated, renamed: "default.menuRightSwipeToDismissGesture", message: "SideMenuManager class methods deprecated.")
-    open static weak var menuRightSwipeToDismissGesture: UIPanGestureRecognizer? {
-        get {
-            return `default`.menuRightSwipeToDismissGesture
-        }
-        set {
-            `default`.menuRightSwipeToDismissGesture = newValue
-        }
-    }
-    @available(*, deprecated, renamed: "default.menuEnableSwipeGestures", message: "SideMenuManager class methods deprecated.")
-    open static var menuEnableSwipeGestures: Bool {
-        get {
-            return `default`.menuEnableSwipeGestures
-        }
-        set {
-            `default`.menuEnableSwipeGestures = newValue
-        }
-    }
-    @available(*, deprecated, renamed: "default.menuAddScreenEdgePanGesturesToPresent", message: "SideMenuManager class methods deprecated.")
-    @discardableResult open class func menuAddScreenEdgePanGesturesToPresent(toView: UIView, forMenu:UIRectEdge? = nil) -> [UIScreenEdgePanGestureRecognizer] {
-        return `default`.menuAddScreenEdgePanGesturesToPresent(toView: toView, forMenu: forMenu)
-    }
-    @available(*, deprecated, renamed: "default.menuAddPanGestureToPresent", message: "SideMenuManager class methods deprecated.")
-    @discardableResult open class func menuAddPanGestureToPresent(toView: UIView) -> UIPanGestureRecognizer {
-        return `default`.menuAddPanGestureToPresent(toView: toView)
-    }
-    #endif
->>>>>>> cc436ded
 }
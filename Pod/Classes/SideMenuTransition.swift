//
//  SideMenuTransition.swift
//  Pods
//
//  Created by Jon Kent on 1/14/16.
//
//

import UIKit

open class SideMenuTransition: UIPercentDrivenInteractiveTransition {
    
    fileprivate var presenting = false
    fileprivate var interactive = false
    fileprivate weak var originalSuperview: UIView?
    fileprivate weak var activeGesture: UIGestureRecognizer?
    fileprivate var switchMenus = false {
        didSet {
            if switchMenus {
                cancel()
            }
        }
    }
    fileprivate var menuWidth: CGFloat {
        get {
            let overriddenWidth = menuViewController?.menuWidth ?? 0
            if overriddenWidth > CGFloat.ulpOfOne {
                return overriddenWidth
            }
            return sideMenuManager.menuWidth
        }
    }
    internal weak var sideMenuManager: SideMenuManager!
    internal weak var mainViewController: UIViewController?
    internal weak var menuViewController: UISideMenuNavigationController? {
        get {
            return presentDirection == .left ? sideMenuManager.menuLeftNavigationController : sideMenuManager.menuRightNavigationController
        }
    }
    internal var presentDirection: UIRectEdge = .left
    internal weak var tapView: UIView? {
        didSet {
            guard let tapView = tapView else {
                return
            }
            
            tapView.autoresizingMask = [.flexibleHeight, .flexibleWidth]
            let exitPanGesture = UIPanGestureRecognizer()
            exitPanGesture.addTarget(self, action:#selector(SideMenuTransition.handleHideMenuPan(_:)))
            let exitTapGesture = UITapGestureRecognizer()
            exitTapGesture.addTarget(self, action: #selector(SideMenuTransition.handleHideMenuTap(_:)))
            tapView.addGestureRecognizer(exitPanGesture)
            tapView.addGestureRecognizer(exitTapGesture)
        }
    }
    internal weak var statusBarView: UIView? {
        didSet {
            guard let statusBarView = statusBarView else {
                return
            }
            
            statusBarView.backgroundColor = sideMenuManager.menuAnimationBackgroundColor ?? UIColor.black
            statusBarView.isUserInteractionEnabled = false
        }
    }
    
    required public init(sideMenuManager: SideMenuManager) {
        super.init()
        
        NotificationCenter.default.addObserver(self, selector:#selector(handleNotification), name: NSNotification.Name.UIApplicationDidEnterBackground, object: nil)
        NotificationCenter.default.addObserver(self, selector:#selector(handleNotification), name: NSNotification.Name.UIApplicationWillChangeStatusBarFrame, object: nil)
        self.sideMenuManager = sideMenuManager
    }
    
    deinit {
        NotificationCenter.default.removeObserver(self)
    }
    
    fileprivate static var visibleViewController: UIViewController? {
        get {
            return getVisibleViewController(forViewController: UIApplication.shared.keyWindow?.rootViewController)
        }
    }
    
    fileprivate class func getVisibleViewController(forViewController: UIViewController?) -> UIViewController? {
        if let navigationController = forViewController as? UINavigationController {
            return getVisibleViewController(forViewController: navigationController.visibleViewController)
        }
        if let tabBarController = forViewController as? UITabBarController {
            return getVisibleViewController(forViewController: tabBarController.selectedViewController)
        }
        if let splitViewController = forViewController as? UISplitViewController {
            return getVisibleViewController(forViewController: splitViewController.viewControllers.last)
        }
        if let presentedViewController = forViewController?.presentedViewController {
            return getVisibleViewController(forViewController: presentedViewController)
        }
        
        return forViewController
    }
    
    @objc internal func handlePresentMenuLeftScreenEdge(_ edge: UIScreenEdgePanGestureRecognizer) {
        presentDirection = .left
        handlePresentMenuPan(edge)
    }
    
    @objc internal func handlePresentMenuRightScreenEdge(_ edge: UIScreenEdgePanGestureRecognizer) {
        presentDirection = .right
        handlePresentMenuPan(edge)
    }
    
    @objc internal func handlePresentMenuPan(_ pan: UIPanGestureRecognizer) {
        if activeGesture == nil {
            activeGesture = pan
        } else if pan != activeGesture {
            pan.isEnabled = false
            pan.isEnabled = true
            return
        } else if pan.state != .began && pan.state != .changed {
            activeGesture = nil
        }
        
        // how much distance have we panned in reference to the parent view?
        guard let view = mainViewController?.view ?? pan.view else {
            return
        }
        
        let transform = view.transform
        view.transform = .identity
        let translation = pan.translation(in: pan.view!)
        view.transform = transform
        
        // do some math to translate this to a percentage based value
        if !interactive {
            if translation.x == 0 {
                return // not sure which way the user is swiping yet, so do nothing
            }
            
            if !(pan is UIScreenEdgePanGestureRecognizer) {
                presentDirection = translation.x > 0 ? .left : .right
            }
            
            if let menuViewController = menuViewController, let visibleViewController = SideMenuTransition.visibleViewController {
                interactive = true
                visibleViewController.present(menuViewController, animated: true, completion: nil)
            } else {
                return
            }
        }
        
        let direction: CGFloat = presentDirection == .left ? 1 : -1
        let distance = translation.x / menuWidth
        // now lets deal with different states that the gesture recognizer sends
        switch (pan.state) {
        case .began, .changed:
            if pan is UIScreenEdgePanGestureRecognizer {
                update(min(distance * direction, 1))
            } else if distance > 0 && presentDirection == .right && sideMenuManager.menuLeftNavigationController != nil {
                presentDirection = .left
                switchMenus = true
            } else if distance < 0 && presentDirection == .left && sideMenuManager.menuRightNavigationController != nil {
                presentDirection = .right
                switchMenus = true
            } else {
                update(min(distance * direction, 1))
            }
        default:
            interactive = false
            view.transform = .identity
            let velocity = pan.velocity(in: pan.view!).x * direction
            view.transform = transform
            if velocity >= 100 || velocity >= -50 && abs(distance) >= 0.5 {
                finish()
            } else {
                cancel()
            }
        }
    }
    
    @objc internal func handleHideMenuPan(_ pan: UIPanGestureRecognizer) {
        if activeGesture == nil {
            activeGesture = pan
        } else if pan != activeGesture {
            pan.isEnabled = false
            pan.isEnabled = true
            return
        }
        
        let translation = pan.translation(in: pan.view!)
        let direction:CGFloat = presentDirection == .left ? -1 : 1
        let distance = translation.x / menuWidth * direction
        
        switch (pan.state) {
            
        case .began:
            interactive = true
            mainViewController?.dismiss(animated: true, completion: nil)
        case .changed:
            update(max(min(distance, 1), 0))
        default:
            interactive = false
            let velocity = pan.velocity(in: pan.view!).x * direction
            if velocity >= 100 || velocity >= -50 && distance >= 0.5 {
                finish()
                activeGesture = nil
            } else {
                cancel()
                activeGesture = nil
            }
        }
    }
    
    @objc internal func handleHideMenuTap(_ tap: UITapGestureRecognizer) {
        menuViewController?.dismiss(animated: true, completion: nil)
    }
    
    @discardableResult internal func hideMenuStart() -> SideMenuTransition {
        guard let menuView = menuViewController?.view,
            let mainView = mainViewController?.view else {
                return self
        }
      
        mainView.transform = .identity
        mainView.alpha = 1
        mainView.frame.origin = .zero
        menuView.transform = .identity
        menuView.frame.origin.y = 0
        menuView.frame.size.width = menuWidth
        menuView.frame.size.height = mainView.frame.height // in case status bar height changed
        var statusBarFrame = UIApplication.shared.statusBarFrame
        let statusBarOffset = SideMenuManager.appScreenRect.size.height - mainView.frame.maxY
        // For in-call status bar, height is normally 40, which overlaps view. Instead, calculate height difference
        // of view and set height to fill in remaining space.
        if statusBarOffset >= CGFloat.ulpOfOne {
            statusBarFrame.size.height = statusBarOffset
        }
        statusBarView?.frame = statusBarFrame
        statusBarView?.alpha = 0
        
        switch sideMenuManager.menuPresentMode {
            
        case .viewSlideOut:
<<<<<<< HEAD
            menuView?.alpha = 1 - sideMenuManager.menuAnimationFadeStrength
            menuView?.frame.origin.x = presentDirection == .left ? 0 : (mainView?.frame.width ?? 0) - menuWidth
            menuView?.transform = CGAffineTransform(scaleX: sideMenuManager.menuAnimationTransformScaleFactor, y: sideMenuManager.menuAnimationTransformScaleFactor)
            
        case .menuSlideIn, .viewSlideInOut:
            menuView?.alpha = 1
            menuView?.frame.origin.x = presentDirection == .left ? -menuView!.frame.width : mainView!.frame.width
=======
            menuView.alpha = 1 - sideMenuManager.menuAnimationFadeStrength
            menuView.frame.origin.x = presentDirection == .left ? 0 : mainView.frame.width - menuWidth
            menuView.transform = CGAffineTransform(scaleX: sideMenuManager.menuAnimationTransformScaleFactor, y: sideMenuManager.menuAnimationTransformScaleFactor)
            
        case .viewSlideInOut, .menuSlideIn:
            menuView.alpha = 1
            menuView.frame.origin.x = presentDirection == .left ? -menuWidth : mainView.frame.width
>>>>>>> 4b8f6581
            
        case .menuDissolveIn:
            menuView.alpha = 0
            menuView.frame.origin.x = presentDirection == .left ? 0 : mainView.frame.width - menuWidth
        }
        
        return self
    }
    
    @discardableResult internal func hideMenuComplete() -> SideMenuTransition {
        let menuView = menuViewController?.view
        let mainView = mainViewController?.view

        tapView?.removeFromSuperview()
        statusBarView?.removeFromSuperview()
        mainView?.motionEffects.removeAll()
        mainView?.layer.shadowOpacity = 0
        menuView?.layer.shadowOpacity = 0
        if let topNavigationController = mainViewController as? UINavigationController {
            topNavigationController.interactivePopGestureRecognizer!.isEnabled = true
        }
        if let originalSuperview = originalSuperview, let mainView = mainViewController?.view {
            originalSuperview.addSubview(mainView)
            let y = originalSuperview.bounds.height - mainView.frame.size.height
            mainView.frame.origin.y = max(y, 0)
        }
        
        originalSuperview = nil
        mainViewController = nil
        
        return self
    }
    
    @discardableResult internal func presentMenuStart() -> SideMenuTransition {
        let menuView = menuViewController?.view
        let mainView = mainViewController?.view
        
        menuView?.alpha = 1
        menuView?.transform = .identity
        menuView?.frame.size.width = menuWidth
        let size = SideMenuManager.appScreenRect.size
        menuView?.frame.origin.x = presentDirection == .left ? 0 : size.width - menuWidth
        mainView?.transform = .identity
        mainView?.frame.size.width = size.width
        let statusBarOffset = size.height - (menuView?.bounds.height ?? 0)
        mainView?.bounds.size.height = size.height - max(statusBarOffset, 0)
        mainView?.frame.origin.y = 0
        var statusBarFrame = UIApplication.shared.statusBarFrame
        // For in-call status bar, height is normally 40, which overlaps view. Instead, calculate height difference
        // of view and set height to fill in remaining space.
        if statusBarOffset >= CGFloat.ulpOfOne {
            statusBarFrame.size.height = statusBarOffset
        }
        tapView?.transform = .identity
        tapView?.bounds = mainView!.bounds
        statusBarView?.frame = statusBarFrame
        statusBarView?.alpha = 1
        
        switch sideMenuManager.menuPresentMode {
            
        case .viewSlideOut, .viewSlideInOut:
            mainView?.layer.shadowColor = sideMenuManager.menuShadowColor.cgColor
            mainView?.layer.shadowRadius = sideMenuManager.menuShadowRadius
            mainView?.layer.shadowOpacity = sideMenuManager.menuShadowOpacity
            mainView?.layer.shadowOffset = CGSize(width: 0, height: 0)
            let direction:CGFloat = presentDirection == .left ? 1 : -1
            mainView?.frame.origin.x = direction * (menuView!.frame.width)
            
        case .menuSlideIn, .menuDissolveIn:
            if sideMenuManager.menuBlurEffectStyle == nil {
                menuView?.layer.shadowColor = sideMenuManager.menuShadowColor.cgColor
                menuView?.layer.shadowRadius = sideMenuManager.menuShadowRadius
                menuView?.layer.shadowOpacity = sideMenuManager.menuShadowOpacity
                menuView?.layer.shadowOffset = CGSize(width: 0, height: 0)
            }
            mainView?.frame.origin.x = 0
        }
        
        if sideMenuManager.menuPresentMode != .viewSlideOut {
            mainView?.transform = CGAffineTransform(scaleX: sideMenuManager.menuAnimationTransformScaleFactor, y: sideMenuManager.menuAnimationTransformScaleFactor)
            if sideMenuManager.menuAnimationTransformScaleFactor > 1 {
                tapView?.transform = mainView!.transform
            }
            mainView?.alpha = 1 - sideMenuManager.menuAnimationFadeStrength
        }
        
        return self
    }
    
    @discardableResult internal func presentMenuComplete() -> SideMenuTransition {
        switch sideMenuManager.menuPresentMode {
        case .menuSlideIn, .menuDissolveIn, .viewSlideInOut:
            if let mainView = mainViewController?.view, sideMenuManager.menuParallaxStrength != 0 {
                let horizontal = UIInterpolatingMotionEffect(keyPath: "center.x", type: .tiltAlongHorizontalAxis)
                horizontal.minimumRelativeValue = -sideMenuManager.menuParallaxStrength
                horizontal.maximumRelativeValue = sideMenuManager.menuParallaxStrength
                
                let vertical = UIInterpolatingMotionEffect(keyPath: "center.y", type: .tiltAlongVerticalAxis)
                vertical.minimumRelativeValue = -sideMenuManager.menuParallaxStrength
                vertical.maximumRelativeValue = sideMenuManager.menuParallaxStrength
                
                let group = UIMotionEffectGroup()
                group.motionEffects = [horizontal, vertical]
                mainView.addMotionEffect(group)
            }
        case .viewSlideOut: break;
        }
        if let topNavigationController = mainViewController as? UINavigationController {
            topNavigationController.interactivePopGestureRecognizer!.isEnabled = false
        }
        
        return self
    }
    
    @objc internal func handleNotification(notification: NSNotification) {
        guard menuViewController?.presentedViewController == nil &&
            menuViewController?.presentingViewController != nil else {
                return
        }
        
        if let originalSuperview = originalSuperview, let mainViewController = mainViewController {
            originalSuperview.addSubview(mainViewController.view)
        }
        
        if notification.name == NSNotification.Name.UIApplicationDidEnterBackground {
            hideMenuStart().hideMenuComplete()
            menuViewController?.dismiss(animated: false, completion: nil)
            return
        }
        
        UIView.animate(withDuration: sideMenuManager.menuAnimationDismissDuration,
                       delay: 0,
                       usingSpringWithDamping: sideMenuManager.menuAnimationUsingSpringWithDamping,
                       initialSpringVelocity: sideMenuManager.menuAnimationInitialSpringVelocity,
                       options: sideMenuManager.menuAnimationOptions,
                       animations: {
                        self.hideMenuStart()
        }) { (finished) -> Void in
            self.hideMenuComplete()
            self.menuViewController?.dismiss(animated: false, completion: nil)
        }
    }
    
}

extension SideMenuTransition: UIViewControllerAnimatedTransitioning {
    
    // animate a change from one viewcontroller to another
    open func animateTransition(using transitionContext: UIViewControllerContextTransitioning) {
        
        // get reference to our fromView, toView and the container view that we should perform the transition in
        let container = transitionContext.containerView
        // prevent any other menu gestures from firing
        container.isUserInteractionEnabled = false
        
        if let menuBackgroundColor = sideMenuManager.menuAnimationBackgroundColor {
            container.backgroundColor = menuBackgroundColor
        }
        
        let fromViewController = transitionContext.viewController(forKey: UITransitionContextViewControllerKey.from)!
        let toViewController = transitionContext.viewController(forKey: UITransitionContextViewControllerKey.to)!
        
        // assign references to our menu view controller and the 'bottom' view controller from the tuple
        // remember that our menuViewController will alternate between the from and to view controller depending if we're presenting or dismissing
        mainViewController = presenting ? fromViewController : toViewController
        
        let menuView = menuViewController!.view!
        let topView = mainViewController!.view!
        
        // prepare menu items to slide in
        if presenting {
            originalSuperview = topView.superview
            
            // add the both views to our view controller
            switch sideMenuManager.menuPresentMode {
            case .viewSlideOut, .viewSlideInOut:
                container.addSubview(menuView)
                container.addSubview(topView)
            case .menuSlideIn, .menuDissolveIn:
                container.addSubview(topView)
                container.addSubview(menuView)
            }

            if sideMenuManager.menuFadeStatusBar {
                let statusBarView = UIView()
                self.statusBarView = statusBarView
                container.addSubview(statusBarView)
            }
            
            hideMenuStart()
        }
        
        let animate = {
            if self.presenting {
                self.presentMenuStart()
            } else {
                self.hideMenuStart()
            }
        }
        
        let complete = {
            container.isUserInteractionEnabled = true
            
            // tell our transitionContext object that we've finished animating
            if transitionContext.transitionWasCancelled {
                let viewControllerForPresentedMenu = self.mainViewController
                
                if self.presenting {
                    self.hideMenuComplete()
                } else {
                    self.presentMenuComplete()
                }
                
                transitionContext.completeTransition(false)
                
                if self.switchMenus {
                    self.switchMenus = false
                    viewControllerForPresentedMenu?.present(self.menuViewController!, animated: true, completion: nil)
                }
                
                return
            }
            
            if self.presenting {
                self.presentMenuComplete()
                transitionContext.completeTransition(true)
                switch self.sideMenuManager.menuPresentMode {
                case .viewSlideOut, .viewSlideInOut:
                    container.addSubview(topView)
                case .menuSlideIn, .menuDissolveIn:
                    container.insertSubview(topView, at: 0)
                }
                if !self.sideMenuManager.menuPresentingViewControllerUserInteractionEnabled {
                    let tapView = UIView()
                    container.insertSubview(tapView, aboveSubview: topView)
                    tapView.bounds = container.bounds
                    tapView.center = topView.center
                    if self.sideMenuManager.menuAnimationTransformScaleFactor > 1 {
                        tapView.transform = topView.transform
                    }
                    self.tapView = tapView
                }
                if let statusBarView = self.statusBarView {
                    container.bringSubview(toFront: statusBarView)
                }
                
                return
            }
            
            self.hideMenuComplete()
            transitionContext.completeTransition(true)
            menuView.removeFromSuperview()
        }
        
        // perform the animation!
        let duration = transitionDuration(using: transitionContext)
        if interactive {
            UIView.animate(withDuration: duration,
                           delay: duration, // HACK: If zero, the animation briefly flashes in iOS 11.
                           options: .curveLinear,
                           animations: {
                            animate()
            }, completion: { (finished) in
                complete()
            })
        } else {
            UIView.animate(withDuration: duration,
                           delay: 0,
                           usingSpringWithDamping: sideMenuManager.menuAnimationUsingSpringWithDamping,
                           initialSpringVelocity: sideMenuManager.menuAnimationInitialSpringVelocity,
                           options: sideMenuManager.menuAnimationOptions,
                           animations: {
                            animate()
            }) { (finished) -> Void in
                complete()
            }
        }
    }
    
    // return how many seconds the transiton animation will take
    open func transitionDuration(using transitionContext: UIViewControllerContextTransitioning?) -> TimeInterval {
        if interactive {
            return sideMenuManager.menuAnimationCompleteGestureDuration
        }
        return presenting ? sideMenuManager.menuAnimationPresentDuration : sideMenuManager.menuAnimationDismissDuration
    }
    
    open override func update(_ percentComplete: CGFloat) {
        guard !switchMenus else {
            return
        }
        
        super.update(percentComplete)
    }
    
}

extension SideMenuTransition: UIViewControllerTransitioningDelegate {
    
    // return the animator when presenting a viewcontroller
    // rememeber that an animator (or animation controller) is any object that aheres to the UIViewControllerAnimatedTransitioning protocol
    open func animationController(forPresented presented: UIViewController, presenting: UIViewController, source: UIViewController) -> UIViewControllerAnimatedTransitioning? {
        self.presenting = true
        presentDirection = presented == sideMenuManager.menuLeftNavigationController ? .left : .right
        return self
    }
    
    // return the animator used when dismissing from a viewcontroller
    open func animationController(forDismissed dismissed: UIViewController) -> UIViewControllerAnimatedTransitioning? {
        presenting = false
        return self
    }
    
    open func interactionControllerForPresentation(using animator: UIViewControllerAnimatedTransitioning) -> UIViewControllerInteractiveTransitioning? {
        // if our interactive flag is true, return the transition manager object
        // otherwise return nil
        return interactive ? self : nil
    }
    
    open func interactionControllerForDismissal(using animator: UIViewControllerAnimatedTransitioning) -> UIViewControllerInteractiveTransitioning? {
        return interactive ? self : nil
    }
    
}<|MERGE_RESOLUTION|>--- conflicted
+++ resolved
@@ -240,15 +240,6 @@
         switch sideMenuManager.menuPresentMode {
             
         case .viewSlideOut:
-<<<<<<< HEAD
-            menuView?.alpha = 1 - sideMenuManager.menuAnimationFadeStrength
-            menuView?.frame.origin.x = presentDirection == .left ? 0 : (mainView?.frame.width ?? 0) - menuWidth
-            menuView?.transform = CGAffineTransform(scaleX: sideMenuManager.menuAnimationTransformScaleFactor, y: sideMenuManager.menuAnimationTransformScaleFactor)
-            
-        case .menuSlideIn, .viewSlideInOut:
-            menuView?.alpha = 1
-            menuView?.frame.origin.x = presentDirection == .left ? -menuView!.frame.width : mainView!.frame.width
-=======
             menuView.alpha = 1 - sideMenuManager.menuAnimationFadeStrength
             menuView.frame.origin.x = presentDirection == .left ? 0 : mainView.frame.width - menuWidth
             menuView.transform = CGAffineTransform(scaleX: sideMenuManager.menuAnimationTransformScaleFactor, y: sideMenuManager.menuAnimationTransformScaleFactor)
@@ -256,7 +247,6 @@
         case .viewSlideInOut, .menuSlideIn:
             menuView.alpha = 1
             menuView.frame.origin.x = presentDirection == .left ? -menuWidth : mainView.frame.width
->>>>>>> 4b8f6581
             
         case .menuDissolveIn:
             menuView.alpha = 0
